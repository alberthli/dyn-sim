--- conflicted
+++ resolved
@@ -114,19 +114,8 @@
         ) = lims  # for 2D animations, still need to pass in a zlim (though it is now unused)
 
         self._fig = plt.figure()
-<<<<<<< HEAD
-        self._ax = Axes3D(self._fig)
-        self._ax.set_proj_type("ortho")
-        self._ax.grid(False)
-        self._ax.set_xticks([])
-        self._ax.set_yticks([])
-        self._ax.set_zticks([])
-        self._ax.set_xlim3d(xlim)
-        self._ax.set_ylim3d(ylim)
-        self._ax.set_zlim3d(zlim)
-=======
         if self._sys._is3d:
-            self._ax = p3.Axes3D(self._fig)
+            self._ax = Axes3D(self._fig)
             self._ax.set_proj_type("ortho")
             self._ax.grid(False)
             self._ax.set_xticks([])
@@ -146,7 +135,6 @@
             # self._ax.set_yticks([])
             # self._ax.set_xlim(xlim)
             # self._ax.set_ylim(ylim)
->>>>>>> 9b86ddb7
 
         def _clear_frame() -> None:
             """Clear the environment frame."""
